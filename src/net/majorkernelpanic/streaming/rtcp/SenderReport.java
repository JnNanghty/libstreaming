/*
 * Copyright (C) 2011-2014 GUIGUI Simon, fyhertz@gmail.com
 * 
 * This file is part of libstreaming (https://github.com/fyhertz/libstreaming)
 * 
 * Spydroid is free software; you can redistribute it and/or modify
 * it under the terms of the GNU General Public License as published by
 * the Free Software Foundation; either version 3 of the License, or
 * (at your option) any later version.
 * 
 * This source code is distributed in the hope that it will be useful,
 * but WITHOUT ANY WARRANTY; without even the implied warranty of
 * MERCHANTABILITY or FITNESS FOR A PARTICULAR PURPOSE.  See the
 * GNU General Public License for more details.
 * 
 * You should have received a copy of the GNU General Public License
 * along with this source code; if not, write to the Free Software
 * Foundation, Inc., 59 Temple Place, Suite 330, Boston, MA  02111-1307  USA
 */

package net.majorkernelpanic.streaming.rtcp;

import java.io.IOException;
import java.net.DatagramPacket;
import java.net.InetAddress;
import java.net.MulticastSocket;
import java.nio.channels.IllegalSelectorException;

import android.os.SystemClock;
import android.util.Log;

import android.os.SystemClock;
import android.util.Log;

/**
 * Implementation of Sender Report RTCP packets.
 */
public class SenderReport {

	public static final int MTU = 1500;

	private MulticastSocket usock;
	private DatagramPacket upack;

	private byte[] buffer = new byte[MTU];
	private int ssrc, port = -1;
	private int octetCount = 0, packetCount = 0;
	private long interval, delta, now, oldnow;

	public SenderReport(int ssrc) throws IOException {
		super();
		this.ssrc = ssrc;
	}
	
<<<<<<< HEAD
	public SenderReport() throws IOException {
=======
	public SenderReport() {
>>>>>>> 2769f950

		/*							     Version(2)  Padding(0)					 					*/
		/*									 ^		  ^			PT = 0	    						*/
		/*									 |		  |				^								*/
		/*									 | --------			 	|								*/
		/*									 | |---------------------								*/
		/*									 | ||													*/
		/*									 | ||													*/
		buffer[0] = (byte) Integer.parseInt("10000000",2);

		/* Packet Type PT */
		buffer[1] = (byte) 200;

		/* Byte 2,3          ->  Length		                     */
		setLong(28/4-1, 2, 4);

		/* Byte 4,5,6,7      ->  SSRC                            */
		/* Byte 8,9,10,11    ->  NTP timestamp hb				 */
		/* Byte 12,13,14,15  ->  NTP timestamp lb				 */
		/* Byte 16,17,18,19  ->  RTP timestamp		             */
		/* Byte 20,21,22,23  ->  packet count				 	 */
		/* Byte 24,25,26,27  ->  octet count			         */

		try {
			usock = new MulticastSocket();
		} catch (IOException e) {
			throw new RuntimeException(e.getMessage());
		}
		upack = new DatagramPacket(buffer, 1);

		// By default we sent one report every 5 secconde
		interval = 3000;
		
	}

	public void close() {
		usock.close();
	}

	/**
	 * Sets the temporal interval between two RTCP Sender Reports.
	 * Default interval is set to 5 secondes.
	 * Set 0 to disable RTCP.
	 * @param interval The interval in milliseconds
	 */
	public void setInterval(long interval) {
		this.interval = interval;
	}	

	/** 
	 * Updates the number of packets sent, and the total amount of data sent.
	 * @param length The length of the packet 
	 * @throws IOException 
	 **/
	public void update(int length, long ntpts, long rtpts) throws IOException {
		packetCount += 1;
		octetCount += length;
		setLong(packetCount, 20, 24);
		setLong(octetCount, 24, 28);

		now = SystemClock.elapsedRealtime();
		delta += oldnow != 0 ? now-oldnow : 0;
		oldnow = now;
		if (interval>0) {
			if (delta>=interval) {
				// We send a Sender Report
				send(ntpts,rtpts);
				delta = 0;
			}
		}
		
	}

	public void setSSRC(int ssrc) {
		this.ssrc = ssrc; 
		setLong(ssrc,4,8);
		packetCount = 0;
		octetCount = 0;
		setLong(packetCount, 20, 24);
		setLong(octetCount, 24, 28);
	}

	public void setDestination(InetAddress dest, int dport) {
		port = dport;
		upack.setPort(dport);
		upack.setAddress(dest);
	}

	public int getPort() {
		return port;
	}

	public int getLocalPort() {
		return usock.getLocalPort();
	}

	public int getSSRC() {
		return ssrc;
	}

	/**
	 * Resets the reports (total number of bytes sent, number of packets sent, etc.)
	 */
	public void reset() {
		packetCount = 0;
		octetCount = 0;
		setLong(packetCount, 20, 24);
		setLong(octetCount, 24, 28);
		delta = now = oldnow = 0;
	}
	
	private void setLong(long n, int begin, int end) {
		for (end--; end >= begin; end--) {
			buffer[end] = (byte) (n % 256);
			n >>= 8;
		}
	}	

	/** Sends the RTCP packet over the network. */
	private void send(long ntpts, long rtpts) throws IOException {
		long hb = ntpts/1000000000;
		long lb = ( ( ntpts - hb*1000000000 ) * 4294967296L )/1000000000;
		setLong(hb, 8, 12);
		setLong(lb, 12, 16);
		setLong(rtpts, 16, 20);
		upack.setLength(28);
		usock.send(upack);		
	}
		
	
}<|MERGE_RESOLUTION|>--- conflicted
+++ resolved
@@ -52,11 +52,7 @@
 		this.ssrc = ssrc;
 	}
 	
-<<<<<<< HEAD
-	public SenderReport() throws IOException {
-=======
 	public SenderReport() {
->>>>>>> 2769f950
 
 		/*							     Version(2)  Padding(0)					 					*/
 		/*									 ^		  ^			PT = 0	    						*/
