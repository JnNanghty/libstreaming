--- conflicted
+++ resolved
@@ -203,22 +203,6 @@
 	 * and {@link #setCredentials(String, String)} before calling this.
 	 * Should be called of the main thread !
 	 */
-<<<<<<< HEAD
-	public synchronized void startStream(int retries) throws RuntimeException, IllegalStateException, UnknownHostException, IOException {
-
-		if (mRunning) return;
-		if (mHost == null) throw new IllegalStateException("setServerAddress(String,int) has not been called !");
-		if (mSession == null) mSession = SessionBuilder.getInstance().build();
-
-		mSocket = new Socket(mHost, mPort);
-		mBufferedReader = new BufferedReader(new InputStreamReader(mSocket.getInputStream()));
-		mOutputStream = mSocket.getOutputStream();
-		mSession.setDestination(InetAddress.getByName(mHost));
-		
-		sendRequestAnnounce();
-		sendRequestSetup();
-		sendRequestRecord();
-=======
 	public void startStream() {
 		if (mTmpParameters.host == null) throw new IllegalStateException("setServerAddress(String,int) has not been called !");
 		if (mTmpParameters.session == null) throw new IllegalStateException("setSession() has not been called !");
@@ -249,7 +233,6 @@
 					abord();
 					return;
 				}
->>>>>>> 2769f950
 
 				try {
 					mParameters.session.syncStart();
