/*
 * Copyright (C) 2011-2014 GUIGUI Simon, fyhertz@gmail.com
 * 
 * This file is part of libstreaming (https://github.com/fyhertz/libstreaming)
 * 
 * Spydroid is free software; you can redistribute it and/or modify
 * it under the terms of the GNU General Public License as published by
 * the Free Software Foundation; either version 3 of the License, or
 * (at your option) any later version.
 * 
 * This source code is distributed in the hope that it will be useful,
 * but WITHOUT ANY WARRANTY; without even the implied warranty of
 * MERCHANTABILITY or FITNESS FOR A PARTICULAR PURPOSE.  See the
 * GNU General Public License for more details.
 * 
 * You should have received a copy of the GNU General Public License
 * along with this source code; if not, write to the Free Software
 * Foundation, Inc., 59 Temple Place, Suite 330, Boston, MA  02111-1307  USA
 */

package net.majorkernelpanic.streaming;

import java.io.IOException;
import java.net.InetAddress;
import java.util.Random;

import net.majorkernelpanic.streaming.audio.AudioStream;
import net.majorkernelpanic.streaming.rtp.AbstractPacketizer;
import net.majorkernelpanic.streaming.video.VideoStream;
import android.annotation.SuppressLint;
import android.media.MediaCodec;
import android.media.MediaRecorder;
import android.net.LocalServerSocket;
import android.net.LocalSocket;
import android.net.LocalSocketAddress;
import android.util.Log;

/**
 * A MediaRecorder that streams what it records using a packetizer from the rtp package.
 * You can't use this class directly !
 */
public abstract class MediaStream implements Stream {

	protected static final String TAG = "MediaStream";

	/** MediaStream forwards data to a packetizer through a LocalSocket. */
	public static final byte MODE_MEDIARECORDER_API = 0x01;

	/** MediaStream uses the new MediaCodec API introduced in JB 4.1 to stream audio/video. */
	public static final byte MODE_MEDIACODEC_API = 0x02;
<<<<<<< HEAD
	
	/** MediaStream uses the new features of the MediaCodec API introduced in JB 4.3 to stream audio/video. */
	public static final byte MODE_MEDIACODEC_API_2 = 0x05;
=======
>>>>>>> 2769f950

	/** MediaStream uses the new features of the MediaCodec API introduced in JB 4.3 to stream audio/video. */
	public static final byte MODE_MEDIACODEC_API_2 = 0x05;

	/** Prefix that will be used for all shared preferences saved by libstreaming */
	protected static final String PREF_PREFIX = "libstreaming-";

	/** The packetizer that will read the output of the camera and send RTP packets over the networkd. */
	protected AbstractPacketizer mPacketizer = null;

<<<<<<< HEAD
	protected boolean mStreaming = false;
	protected byte mMode = MODE_MEDIARECORDER_API;
	protected static byte sSuggestedMode = MODE_MEDIARECORDER_API; 

	private LocalServerSocket mLss = null;
	protected LocalSocket mReceiver, mSender = null;
=======
	protected static byte sSuggestedMode = MODE_MEDIARECORDER_API;
	protected byte mMode, mRequestedMode;
>>>>>>> 2769f950

	protected boolean mStreaming = false, mConfigured = false;
	protected int mRtpPort = 0, mRtcpPort = 0;
	protected InetAddress mDestination;
	protected LocalSocket mReceiver, mSender = null;
	private LocalServerSocket mLss = null;
	private int mSocketId, mTTL = 64;

	protected MediaRecorder mMediaRecorder;
	protected MediaCodec mMediaCodec;
	
	static {
		// We determine wether or not the MediaCodec API should be used
		try {
			Class.forName("android.media.MediaCodec");
			// Will be set to MODE_MEDIACODEC_API at some point...
			sSuggestedMode = MODE_MEDIACODEC_API;
			Log.i(TAG,"Phone supports the MediaCoded API");
		} catch (ClassNotFoundException e) {
			sSuggestedMode = MODE_MEDIARECORDER_API;
			Log.i(TAG,"Phone does not support the MediaCodec API");
		}
	}

	public MediaStream() {
		mRequestedMode = sSuggestedMode;
		mMode = sSuggestedMode;
	}
<<<<<<< HEAD
	
=======

>>>>>>> 2769f950
	/** 
	 * Sets the destination ip address of the stream.
	 * @param dest The destination address of the stream 
	 */	
	public void setDestinationAddress(InetAddress dest) {
		mDestination = dest;
	}

	/** 
	 * Sets the destination ports of the stream.
	 * If an odd number is supplied for the destination port then the next 
	 * lower even number will be used for RTP and it will be used for RTCP.
	 * If an even number is supplied, it will be used for RTP and the next odd
	 * number will be used for RTCP.
	 * @param dport The destination port
	 */
	public void setDestinationPorts(int dport) {
		if (dport % 2 == 1) {
			mRtpPort = dport-1;
			mRtcpPort = dport;
		} else {
			mRtpPort = dport;
			mRtcpPort = dport+1;
		}
	}

	/**
	 * Sets the destination ports of the stream.
	 * @param rtpPort Destination port that will be used for RTP
	 * @param rtcpPort Destination port that will be used for RTCP
	 */
	public void setDestinationPorts(int rtpPort, int rtcpPort) {
		mRtpPort = rtpPort;
		mRtcpPort = rtcpPort;
	}	

	/**
	 * Sets the Time To Live of packets sent over the network.
	 * @param ttl The time to live
	 * @throws IOException
	 */
	public void setTimeToLive(int ttl) throws IOException {
		mTTL = ttl;
	}

	/** 
	 * Returns a pair of destination ports, the first one is the 
	 * one used for RTP and the second one is used for RTCP. 
	 **/
	public int[] getDestinationPorts() {
		return new int[] {
				mRtpPort,
				mRtcpPort
		};
	}

	/** 
	 * Returns a pair of source ports, the first one is the 
	 * one used for RTP and the second one is used for RTCP. 
	 **/	
	public int[] getLocalPorts() {
		return new int[] {
				this.mPacketizer.getRtpSocket().getLocalPort(),
				this.mPacketizer.getRtcpSocket().getLocalPort()
		};
	}

	/**
	 * Sets the mode of the {@link MediaStream}.
	 * If the mode is set to {@link #MODE_MEDIARECORDER_API}, video is forwarded to a UDP socket.
	 * @param mode Either {@link #MODE_MEDIARECORDER_API} or {@link #MODE_MEDIACODEC_API} 
	 */
<<<<<<< HEAD
	public void setMode(byte mode) throws IllegalStateException {
		if (mStreaming) throw new IllegalStateException("Can't be called while streaming !");
		this.mMode = mode;
=======
	public void setStreamingMethod(byte mode) throws IllegalStateException {
		mRequestedMode = mode;
>>>>>>> 2769f950
	}

	/**
	 * Returns the packetizer associated with the {@link MediaStream}.
	 * @return The packetizer
	 */
	public AbstractPacketizer getPacketizer() { 
		return mPacketizer;
	}

	/**
	 * Returns an approximation of the bit rate consumed by the stream in bit per seconde.
	 */
	public long getBitrate() {
		return !mStreaming ? 0 : mPacketizer.getRtpSocket().getBitrate(); 
	}

	/**
	 * Indicates if the {@link MediaStream} is streaming.
	 * @return A boolean indicating if the {@link MediaStream} is streaming
	 */
	public boolean isStreaming() {
		return mStreaming;
	}

	/**
	 * Configures the stream with the settings supplied with 
	 * {@link VideoStream#setVideoQuality(net.majorkernelpanic.streaming.video.VideoQuality)}
	 * for a {@link VideoStream} and {@link AudioStream#setAudioQuality(net.majorkernelpanic.streaming.audio.AudioQuality)}
	 * for a {@link AudioStream}.
	 */
	public synchronized void configure() throws IllegalStateException, IOException {
		if (mStreaming) throw new IllegalStateException("Can't be called while streaming.");
		mMode = mRequestedMode;
		mConfigured = true;
	}
	
	/** Starts the stream. */
	public synchronized void start() throws IllegalStateException, IOException {
		
		if (mDestination==null)
			throw new IllegalStateException("No destination ip address set for the stream !");

		if (mRtpPort<=0 || mRtcpPort<=0)
			throw new IllegalStateException("No destination ports set for the stream !");

<<<<<<< HEAD
		if ((mMode&MODE_MEDIACODEC_API)!=0) {
			encodeWithMediaCodec();
		} else {
			encodeWithMediaRecorder();
		}
=======
		mPacketizer.setTimeToLive(mTTL);
>>>>>>> 2769f950
		
		if (mMode != MODE_MEDIARECORDER_API) {
			encodeWithMediaCodec();
		} else {
			encodeWithMediaRecorder();
		}

	}

	/** Stops the stream. */
	@SuppressLint("NewApi") 
	public synchronized  void stop() {
		if (mStreaming) {
			try {
				if (mMode==MODE_MEDIARECORDER_API) {
					mMediaRecorder.stop();
					mMediaRecorder.release();
					mMediaRecorder = null;
					closeSockets();
					mPacketizer.stop();
				} else {
					mPacketizer.stop();
					mMediaCodec.stop();
					mMediaCodec.release();
					mMediaCodec = null;
				}
			} catch (Exception e) {
				e.printStackTrace();
			}	
			mStreaming = false;
		}
	}
 
	protected abstract void encodeWithMediaRecorder() throws IOException;

	protected abstract void encodeWithMediaCodec() throws IOException;
	
	/**
	 * Returns a description of the stream using SDP. 
	 * This method can only be called after {@link Stream#configure()}.
	 * @throws IllegalStateException Thrown when {@link Stream#configure()} wa not called.
	 */
	public abstract String getSessionDescription();
	
	/**
	 * Returns the SSRC of the underlying {@link net.majorkernelpanic.streaming.rtp.RtpSocket}.
	 * @return the SSRC of the stream
	 */
	public int getSSRC() {
		return getPacketizer().getSSRC();
	}
	
	protected void createSockets() throws IOException {

		final String LOCAL_ADDR = "net.majorkernelpanic.streaming-";

		for (int i=0;i<10;i++) {
			try {
				mSocketId = new Random().nextInt();
				mLss = new LocalServerSocket(LOCAL_ADDR+mSocketId);
				break;
			} catch (IOException e1) {}
		}

		mReceiver = new LocalSocket();
		mReceiver.connect( new LocalSocketAddress(LOCAL_ADDR+mSocketId));
		mReceiver.setReceiveBufferSize(500000);
		mReceiver.setSoTimeout(3000);
		mSender = mLss.accept();
		mSender.setSendBufferSize(500000);
	}

	protected void closeSockets() {
		try {
			mReceiver.close();
		} catch (Exception e) {
			e.printStackTrace();
		}
		try {
			mSender.close();
		} catch (Exception e) {
			e.printStackTrace();
		}
		try {
			mLss.close();
		} catch (Exception e) {
			e.printStackTrace();
		}
		mLss = null;
		mSender = null;
		mReceiver = null;
	}
	
}<|MERGE_RESOLUTION|>--- conflicted
+++ resolved
@@ -48,15 +48,9 @@
 
 	/** MediaStream uses the new MediaCodec API introduced in JB 4.1 to stream audio/video. */
 	public static final byte MODE_MEDIACODEC_API = 0x02;
-<<<<<<< HEAD
-	
+
 	/** MediaStream uses the new features of the MediaCodec API introduced in JB 4.3 to stream audio/video. */
 	public static final byte MODE_MEDIACODEC_API_2 = 0x05;
-=======
->>>>>>> 2769f950
-
-	/** MediaStream uses the new features of the MediaCodec API introduced in JB 4.3 to stream audio/video. */
-	public static final byte MODE_MEDIACODEC_API_2 = 0x05;
 
 	/** Prefix that will be used for all shared preferences saved by libstreaming */
 	protected static final String PREF_PREFIX = "libstreaming-";
@@ -64,17 +58,8 @@
 	/** The packetizer that will read the output of the camera and send RTP packets over the networkd. */
 	protected AbstractPacketizer mPacketizer = null;
 
-<<<<<<< HEAD
-	protected boolean mStreaming = false;
-	protected byte mMode = MODE_MEDIARECORDER_API;
-	protected static byte sSuggestedMode = MODE_MEDIARECORDER_API; 
-
-	private LocalServerSocket mLss = null;
-	protected LocalSocket mReceiver, mSender = null;
-=======
 	protected static byte sSuggestedMode = MODE_MEDIARECORDER_API;
 	protected byte mMode, mRequestedMode;
->>>>>>> 2769f950
 
 	protected boolean mStreaming = false, mConfigured = false;
 	protected int mRtpPort = 0, mRtcpPort = 0;
@@ -103,11 +88,7 @@
 		mRequestedMode = sSuggestedMode;
 		mMode = sSuggestedMode;
 	}
-<<<<<<< HEAD
-	
-=======
-
->>>>>>> 2769f950
+
 	/** 
 	 * Sets the destination ip address of the stream.
 	 * @param dest The destination address of the stream 
@@ -180,14 +161,8 @@
 	 * If the mode is set to {@link #MODE_MEDIARECORDER_API}, video is forwarded to a UDP socket.
 	 * @param mode Either {@link #MODE_MEDIARECORDER_API} or {@link #MODE_MEDIACODEC_API} 
 	 */
-<<<<<<< HEAD
-	public void setMode(byte mode) throws IllegalStateException {
-		if (mStreaming) throw new IllegalStateException("Can't be called while streaming !");
-		this.mMode = mode;
-=======
 	public void setStreamingMethod(byte mode) throws IllegalStateException {
 		mRequestedMode = mode;
->>>>>>> 2769f950
 	}
 
 	/**
@@ -234,15 +209,7 @@
 		if (mRtpPort<=0 || mRtcpPort<=0)
 			throw new IllegalStateException("No destination ports set for the stream !");
 
-<<<<<<< HEAD
-		if ((mMode&MODE_MEDIACODEC_API)!=0) {
-			encodeWithMediaCodec();
-		} else {
-			encodeWithMediaRecorder();
-		}
-=======
 		mPacketizer.setTimeToLive(mTTL);
->>>>>>> 2769f950
 		
 		if (mMode != MODE_MEDIARECORDER_API) {
 			encodeWithMediaCodec();
