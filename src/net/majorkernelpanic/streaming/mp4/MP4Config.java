/*
 * Copyright (C) 2011-2014 GUIGUI Simon, fyhertz@gmail.com
 * 
 * This file is part of libstreaming (https://github.com/fyhertz/libstreaming)
 * 
 * Spydroid is free software; you can redistribute it and/or modify
 * it under the terms of the GNU General Public License as published by
 * the Free Software Foundation; either version 3 of the License, or
 * (at your option) any later version.
 * 
 * This source code is distributed in the hope that it will be useful,
 * but WITHOUT ANY WARRANTY; without even the implied warranty of
 * MERCHANTABILITY or FITNESS FOR A PARTICULAR PURPOSE.  See the
 * GNU General Public License for more details.
 * 
 * You should have received a copy of the GNU General Public License
 * along with this source code; if not, write to the Free Software
 * Foundation, Inc., 59 Temple Place, Suite 330, Boston, MA  02111-1307  USA
 */

package net.majorkernelpanic.streaming.mp4;
import java.io.FileNotFoundException;
import java.io.IOException;

import android.util.Base64;
import android.util.Log;

/**
 * Finds SPS & PPS parameters in mp4 file.
 */
public class MP4Config {

	public final static String TAG = "MP4Config";
	
	private MP4Parser mp4Parser;
	private String mProfilLevel, mPPS, mSPS;

	public MP4Config(String profil, String sps, String pps) {
		mProfilLevel = profil; 
		mPPS = pps; 
		mSPS = sps;
	}

<<<<<<< HEAD
=======
	public MP4Config(String sps, String pps) {
		mPPS = pps;
		mSPS = sps;
		mProfilLevel = MP4Parser.toHexString(Base64.decode(sps, Base64.NO_WRAP),1,3);
	}	
	
>>>>>>> 2769f950
	public MP4Config(byte[] sps, byte[] pps) {
		mPPS = Base64.encodeToString(pps, 0, pps.length, Base64.NO_WRAP);
		mSPS = Base64.encodeToString(sps, 0, sps.length, Base64.NO_WRAP);
		mProfilLevel = MP4Parser.toHexString(sps,1,3);
<<<<<<< HEAD
	}	
=======
	}
>>>>>>> 2769f950
	
	/**
	 * Finds sps & pps parameters inside a .mp4.
	 * @param path Path to the file to analyze
	 * @throws IOException
	 * @throws FileNotFoundException
	 */
	public MP4Config (String path) throws IOException, FileNotFoundException {

		StsdBox stsdBox; 
		
		// We open the mp4 file
		mp4Parser = new MP4Parser(path);

		// We parse it
		try {
			mp4Parser.parse();
		} catch (IOException ignore) {
			// Maybe enough of the file has been parsed and we can get the stsd box
		}

		// We find the stsdBox
		stsdBox = mp4Parser.getStsdBox();
		mPPS = stsdBox.getB64PPS();
		mSPS = stsdBox.getB64SPS();
		mProfilLevel = stsdBox.getProfileLevel();
		
		// We're done !
		mp4Parser.close();

	}

	public String getProfileLevel() {
		return mProfilLevel;
	}

	public String getB64PPS() {
		Log.d(TAG, "PPS: "+mPPS);
		return mPPS;
	}

	public String getB64SPS() {
		Log.d(TAG, "SPS: "+mSPS);
		return mSPS;
	}

}<|MERGE_RESOLUTION|>--- conflicted
+++ resolved
@@ -41,24 +41,17 @@
 		mSPS = sps;
 	}
 
-<<<<<<< HEAD
-=======
 	public MP4Config(String sps, String pps) {
 		mPPS = pps;
 		mSPS = sps;
 		mProfilLevel = MP4Parser.toHexString(Base64.decode(sps, Base64.NO_WRAP),1,3);
 	}	
 	
->>>>>>> 2769f950
 	public MP4Config(byte[] sps, byte[] pps) {
 		mPPS = Base64.encodeToString(pps, 0, pps.length, Base64.NO_WRAP);
 		mSPS = Base64.encodeToString(sps, 0, sps.length, Base64.NO_WRAP);
 		mProfilLevel = MP4Parser.toHexString(sps,1,3);
-<<<<<<< HEAD
-	}	
-=======
 	}
->>>>>>> 2769f950
 	
 	/**
 	 * Finds sps & pps parameters inside a .mp4.
