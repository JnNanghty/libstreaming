/*
 * Copyright (C) 2011-2014 GUIGUI Simon, fyhertz@gmail.com
 * 
 * This file is part of libstreaming (https://github.com/fyhertz/libstreaming)
 * 
 * Spydroid is free software; you can redistribute it and/or modify
 * it under the terms of the GNU General Public License as published by
 * the Free Software Foundation; either version 3 of the License, or
 * (at your option) any later version.
 * 
 * This source code is distributed in the hope that it will be useful,
 * but WITHOUT ANY WARRANTY; without even the implied warranty of
 * MERCHANTABILITY or FITNESS FOR A PARTICULAR PURPOSE.  See the
 * GNU General Public License for more details.
 * 
 * You should have received a copy of the GNU General Public License
 * along with this source code; if not, write to the Free Software
 * Foundation, Inc., 59 Temple Place, Suite 330, Boston, MA  02111-1307  USA
 */

package net.majorkernelpanic.streaming.video;

import java.io.IOException;
import java.io.InputStream;
import java.nio.ByteBuffer;
<<<<<<< HEAD
import java.util.ArrayList;
import java.util.HashMap;
import java.util.Iterator;
import java.util.List;
=======
import java.util.concurrent.Semaphore;
import java.util.concurrent.TimeUnit;
>>>>>>> 2769f950

import net.majorkernelpanic.streaming.MediaStream;
import net.majorkernelpanic.streaming.Stream;
import net.majorkernelpanic.streaming.exceptions.CameraInUseException;
import net.majorkernelpanic.streaming.exceptions.ConfNotSupportedException;
import net.majorkernelpanic.streaming.exceptions.InvalidSurfaceException;
import net.majorkernelpanic.streaming.gl.SurfaceView;
import net.majorkernelpanic.streaming.hw.EncoderDebugger;
import net.majorkernelpanic.streaming.hw.NV21Convertor;
import net.majorkernelpanic.streaming.rtp.MediaCodecInputStream;
import android.annotation.SuppressLint;
import android.content.SharedPreferences;
import android.content.SharedPreferences.Editor;
import android.hardware.Camera;
import android.hardware.Camera.CameraInfo;
import android.hardware.Camera.Parameters;
import android.media.MediaCodec;
import android.media.MediaCodecInfo;
import android.media.MediaFormat;
import android.media.MediaRecorder;
<<<<<<< HEAD
import android.os.Build;
import android.util.Log;
import android.util.SparseArray;
=======
import android.os.Looper;
import android.util.Log;
import android.view.Surface;
>>>>>>> 2769f950
import android.view.SurfaceHolder;
import android.view.SurfaceHolder.Callback;

/** 
 * Don't use this class directly.
 */
public abstract class VideoStream extends MediaStream {

	protected final static String TAG = "VideoStream";

<<<<<<< HEAD
	private static HashMap<String,SparseArray<ArrayList<String>>> sSupportedColorFormats = new HashMap<String, SparseArray<ArrayList<String>>>(); 

	protected VideoQuality mQuality = VideoQuality.DEFAULT_VIDEO_QUALITY.clone();
=======
	protected VideoQuality mRequestedQuality = VideoQuality.DEFAULT_VIDEO_QUALITY.clone();
	protected VideoQuality mQuality = mRequestedQuality.clone(); 
>>>>>>> 2769f950
	protected SurfaceHolder.Callback mSurfaceHolderCallback = null;
	protected SurfaceView mSurfaceView = null;
	protected SharedPreferences mSettings = null;
	protected int mVideoEncoder, mCameraId = 0;
	protected int mRequestedOrientation = 0, mOrientation = 0;
	protected Camera mCamera;
<<<<<<< HEAD
	
=======
	protected Thread mCameraThread;
	protected Looper mCameraLooper;

>>>>>>> 2769f950
	protected boolean mCameraOpenedManually = true;
	protected boolean mFlashEnabled = false;
	protected boolean mSurfaceReady = false;
	protected boolean mUnlocked = false;
	protected boolean mPreviewStarted = false;

<<<<<<< HEAD
	protected CodecManager.Codecs mCodecs;
=======
>>>>>>> 2769f950
	protected String mMimeType;
	protected String mEncoderName;
	protected int mEncoderColorFormat;
	protected int mCameraImageFormat;
	protected int mMaxFps = 0;	

	/** 
	 * Don't use this class directly.
	 * Uses CAMERA_FACING_BACK by default.
	 */
	public VideoStream() {
		this(CameraInfo.CAMERA_FACING_BACK);
	}	

	/** 
	 * Don't use this class directly
	 * @param camera Can be either CameraInfo.CAMERA_FACING_BACK or CameraInfo.CAMERA_FACING_FRONT
	 */
	@SuppressLint("InlinedApi")
	public VideoStream(int camera) {
		super();
		setCamera(camera);
	}

	/**
	 * Called by subclasses. 
	 */
	protected void init(String mimeType) {
		mCameraImageFormat = ImageFormat.YV12;
		mMimeType = mimeType;
		
		if (sSuggestedMode == MODE_MEDIACODEC_API) {
			mCodecs = CodecManager.Selector.findCodecsFormMimeType(mMimeType, false);
			
			if (mCodecs.hardwareCodec == null && mCodecs.softwareCodec == null ) {
				mMode = MODE_MEDIARECORDER_API;
				Log.e(TAG,"No encoder can be used on this phone, we will use the MediaRecorder API");
				
			} else if (Build.VERSION.SDK_INT<18) {
				if (mCodecs.softwareCodec != null) {
					// On android 4.1 and 4.2, hardware encoders can behave oddly...
					mEncoderColorFormat = mCodecs.softwareColorFormat;
					mEncoderName = mCodecs.softwareCodec;					
				} else {
					mMode = MODE_MEDIARECORDER_API;
					Log.e(TAG,"Not using the hardware encoder because phone is running 4.1 or 4.2, we will use the MediaRecorder API");
				}
				
			} else {
				if (mCodecs.hardwareCodec != null) {
					mEncoderColorFormat = mCodecs.hardwareColorFormat;
					mEncoderName = mCodecs.hardwareCodec;
				} else {
					mEncoderColorFormat = mCodecs.softwareColorFormat;
					mEncoderName = mCodecs.softwareCodec;	
				}
			}
			
		}
	}
	
	/**
	 * Sets the camera that will be used to capture video.
	 * You can call this method at any time and changes will take effect next time you start the stream.
	 * @param camera Can be either CameraInfo.CAMERA_FACING_BACK or CameraInfo.CAMERA_FACING_FRONT
	 */
	public void setCamera(int camera) {
		CameraInfo cameraInfo = new CameraInfo();
		int numberOfCameras = Camera.getNumberOfCameras();
		for (int i=0;i<numberOfCameras;i++) {
			Camera.getCameraInfo(i, cameraInfo);
			if (cameraInfo.facing == camera) {
				mCameraId = i;
				break;
			}
		}
	}

	/**	Switch between the front facing and the back facing camera of the phone. 
	 * If {@link #startPreview()} has been called, the preview will be  briefly interrupted. 
	 * If {@link #start()} has been called, the stream will be  briefly interrupted.
	 * You should not call this method from the main thread if you are already streaming. 
	 * @throws IOException 
	 * @throws RuntimeException 
	 **/
	public void switchCamera() throws RuntimeException, IOException {
		if (Camera.getNumberOfCameras() == 1) throw new IllegalStateException("Phone only has one camera !");
		boolean streaming = mStreaming;
		boolean previewing = mCamera!=null && mCameraOpenedManually; 
		mCameraId = (mCameraId == CameraInfo.CAMERA_FACING_BACK) ? CameraInfo.CAMERA_FACING_FRONT : CameraInfo.CAMERA_FACING_BACK; 
		setCamera(mCameraId);
		stopPreview();
		mFlashEnabled = false;
		if (previewing) startPreview();
		if (streaming) start(); 
	}

	public int getCamera() {
		return mCameraId;
	}

	/**
	 * Sets a Surface to show a preview of recorded media (video). 
	 * You can call this method at any time and changes will take effect next time you call {@link #start()}.
	 */
	public synchronized void setSurfaceView(SurfaceView view) {
		mSurfaceView = view;
		if (mSurfaceHolderCallback != null && mSurfaceView != null && mSurfaceView.getHolder() != null) {
			mSurfaceView.getHolder().removeCallback(mSurfaceHolderCallback);
		}
		if (mSurfaceView.getHolder() != null) {
			mSurfaceHolderCallback = new Callback() {
				@Override
				public void surfaceDestroyed(SurfaceHolder holder) {
					mSurfaceReady = false;
					stopPreview();
					Log.d(TAG,"Surface destroyed !");
				}
				@Override
				public void surfaceCreated(SurfaceHolder holder) {
					mSurfaceReady = true;
				}
				@Override
				public void surfaceChanged(SurfaceHolder holder, int format, int width, int height) {
					Log.d(TAG,"Surface Changed !");
				}
			};
			mSurfaceView.getHolder().addCallback(mSurfaceHolderCallback);
			mSurfaceReady = true;
		}
	}

	/** Turns the LED on or off if phone has one. */
	public synchronized void setFlashState(boolean state) {
		// If the camera has already been opened, we apply the change immediately
		if (mCamera != null) {

			if (mStreaming && mMode == MODE_MEDIARECORDER_API) {
				lockCamera();
			}

			Parameters parameters = mCamera.getParameters();

			// We test if the phone has a flash
			if (parameters.getFlashMode()==null) {
				// The phone has no flash or the choosen camera can not toggle the flash
				throw new RuntimeException("Can't turn the flash on !");
			} else {
				parameters.setFlashMode(state?Parameters.FLASH_MODE_TORCH:Parameters.FLASH_MODE_OFF);
				try {
					mCamera.setParameters(parameters);
					mFlashEnabled = state;
				} catch (RuntimeException e) {
					mFlashEnabled = false;
					throw new RuntimeException("Can't turn the flash on !");
				} finally {
					if (mStreaming && mMode == MODE_MEDIARECORDER_API) {
						unlockCamera();
					}
				}
			}
		} else {
			mFlashEnabled = state;
		}
	}

	/** Toggle the LED of the phone if it has one. */
	public synchronized void toggleFlash() {
		setFlashState(!mFlashEnabled);
	}

	/** Indicates whether or not the flash of the phone is on. */
	public boolean getFlashState() {
		return mFlashEnabled;
	}

	/** 
	 * Sets the orientation of the preview.
	 * @param orientation The orientation of the preview
	 */
	public void setPreviewOrientation(int orientation) {
		mRequestedOrientation = orientation;
	}
	
	
	/** 
	 * Sets the configuration of the stream. You can call this method at any time 
	 * and changes will take effect next time you call {@link #configure()}.
	 * @param videoQuality Quality of the stream
	 */
	public void setVideoQuality(VideoQuality videoQuality) {
<<<<<<< HEAD
		if (!mQuality.equals(videoQuality)) {
			mQuality = videoQuality.clone();
		}
=======
		mRequestedQuality = videoQuality.clone();
>>>>>>> 2769f950
	}

	/** 
	 * Returns the quality of the stream.  
	 */
	public VideoQuality getVideoQuality() {
		return mRequestedQuality;
	}

	/**
	 * Some data (SPS and PPS params) needs to be stored when {@link #getSessionDescription()} is called 
	 * @param prefs The SharedPreferences that will be used to save SPS and PPS parameters
	 */
	public void setPreferences(SharedPreferences prefs) {
		mSettings = prefs;
	}

	/**
	 * Configures the stream. You need to call this before calling {@link #getSessionDescription()} 
	 * to apply your configuration of the stream.
	 */
	public synchronized void configure() throws IllegalStateException, IOException {
		super.configure();
		mOrientation = mRequestedOrientation;
	}	
	
	/**
	 * Starts the stream.
	 * This will also open the camera and dispay the preview 
	 * if {@link #startPreview()} has not aready been called.
	 */
	public synchronized void start() throws IllegalStateException, IOException {
		if (!mPreviewStarted) mCameraOpenedManually = false;
		super.start();
		Log.d(TAG,"Stream configuration: FPS: "+mQuality.framerate+" Width: "+mQuality.resX+" Height: "+mQuality.resY);
	}

	/** Stops the stream. */
	public synchronized void stop() {
		if (mCamera != null) {
<<<<<<< HEAD
			if ((mMode&MODE_MEDIACODEC_API)!=0) {
				mCamera.setPreviewCallback(null);
=======
			if (mMode == MODE_MEDIACODEC_API) {
				mCamera.setPreviewCallbackWithBuffer(null);
			}
			if (mMode == MODE_MEDIACODEC_API_2) {
				((SurfaceView)mSurfaceView).removeMediaCodecSurface();
>>>>>>> 2769f950
			}
			super.stop();
			// We need to restart the preview
			if (!mCameraOpenedManually) {
				destroyCamera();
			} else {
				try {
					startPreview();
				} catch (RuntimeException e) {
					e.printStackTrace();
				}
			}
		}
	}

	public synchronized void startPreview() 
			throws CameraInUseException, 
			InvalidSurfaceException, 
			ConfNotSupportedException, 
			RuntimeException {
		
		mCameraOpenedManually = true;
		if (!mPreviewStarted) {
			createCamera();
			updateCamera();
			try {
				mCamera.startPreview();
				mPreviewStarted = true;
			} catch (RuntimeException e) {
				destroyCamera();
				throw e;
			}
		}
	}

	/**
	 * Stops the preview.
	 */
	public synchronized void stopPreview() {
		mCameraOpenedManually = false;
		stop();
	}

	/**
	 * Video encoding is done by a MediaRecorder.
	 */
	protected void encodeWithMediaRecorder() throws IOException {

		Log.d(TAG,"Video encoded using the MediaRecorder API");

		// We need a local socket to forward data output by the camera to the packetizer
		createSockets();

		// Reopens the camera if needed
		destroyCamera();
		createCamera();

		// The camera must be unlocked before the MediaRecorder can use it
		unlockCamera();

<<<<<<< HEAD
		mMediaRecorder = new MediaRecorder();
		mMediaRecorder.setCamera(mCamera);
		mMediaRecorder.setVideoSource(MediaRecorder.VideoSource.CAMERA);
		mMediaRecorder.setOutputFormat(MediaRecorder.OutputFormat.THREE_GPP);
		mMediaRecorder.setVideoEncoder(mVideoEncoder);
		mMediaRecorder.setPreviewDisplay(mSurfaceHolder.getSurface());
		mMediaRecorder.setVideoSize(mQuality.resX,mQuality.resY);
		mMediaRecorder.setVideoFrameRate(mQuality.framerate);
		
		// The bandwidth actually consumed is often above what was requested 
		mMediaRecorder.setVideoEncodingBitRate((int)(mQuality.bitrate*0.8));

		// We write the ouput of the camera in a local socket instead of a file !			
		// This one little trick makes streaming feasible quiet simply: data from the camera
		// can then be manipulated at the other end of the socket
		mMediaRecorder.setOutputFile(mSender.getFileDescriptor());

		mMediaRecorder.prepare();
		mMediaRecorder.start();

		// This will skip the MPEG4 header if this step fails we can't stream anything :(
		InputStream is = mReceiver.getInputStream();
		try {
			byte buffer[] = new byte[4];
			// Skip all atoms preceding mdat atom
			while (!Thread.interrupted()) {
				while (is.read() != 'm');
				is.read(buffer,0,3);
				if (buffer[0] == 'd' && buffer[1] == 'a' && buffer[2] == 't') break;
			}
		} catch (IOException e) {
			Log.e(TAG,"Couldn't skip mp4 header :/");
			stop();
		}

=======
		try {
			mMediaRecorder = new MediaRecorder();
			mMediaRecorder.setCamera(mCamera);
			mMediaRecorder.setVideoSource(MediaRecorder.VideoSource.CAMERA);
			mMediaRecorder.setOutputFormat(MediaRecorder.OutputFormat.THREE_GPP);
			mMediaRecorder.setVideoEncoder(mVideoEncoder);
			mMediaRecorder.setPreviewDisplay(mSurfaceView.getHolder().getSurface());
			mMediaRecorder.setVideoSize(mRequestedQuality.resX,mRequestedQuality.resY);
			mMediaRecorder.setVideoFrameRate(mRequestedQuality.framerate);

			// The bandwidth actually consumed is often above what was requested 
			mMediaRecorder.setVideoEncodingBitRate((int)(mRequestedQuality.bitrate*0.8));

			// We write the ouput of the camera in a local socket instead of a file !			
			// This one little trick makes streaming feasible quiet simply: data from the camera
			// can then be manipulated at the other end of the socket
			mMediaRecorder.setOutputFile(mSender.getFileDescriptor());

			mMediaRecorder.prepare();
			mMediaRecorder.start();

		} catch (Exception e) {
			throw new ConfNotSupportedException(e.getMessage());
		}

		// This will skip the MPEG4 header if this step fails we can't stream anything :(
		InputStream is = mReceiver.getInputStream();
>>>>>>> 2769f950
		try {
			byte buffer[] = new byte[4];
			// Skip all atoms preceding mdat atom
			while (!Thread.interrupted()) {
				while (is.read() != 'm');
				is.read(buffer,0,3);
				if (buffer[0] == 'd' && buffer[1] == 'a' && buffer[2] == 't') break;
			}
		} catch (IOException e) {
			Log.e(TAG,"Couldn't skip mp4 header :/");
			stop();
			throw e;
		}

		// The packetizer encapsulates the bit stream in an RTP stream and send it over the network
		mPacketizer.setDestination(mDestination, mRtpPort, mRtcpPort);
		mPacketizer.setInputStream(mReceiver.getInputStream());
		mPacketizer.start();

		mStreaming = true;

	}


	/**
	 * Video encoding is done by a MediaCodec.
	 */
	protected void encodeWithMediaCodec() throws RuntimeException, IOException {
<<<<<<< HEAD
		if ((mMode&MODE_MEDIACODEC_API_2)!=0) {
=======
		if (mMode == MODE_MEDIACODEC_API_2) {
>>>>>>> 2769f950
			// Uses the method MediaCodec.createInputSurface to feed the encoder
			encodeWithMediaCodecMethod2();
		} else {
			// Uses dequeueInputBuffer to feed the encoder
			encodeWithMediaCodecMethod1();
		}
	}	
<<<<<<< HEAD

	/**
	 * Encoding of the audio/video is done by a MediaCodec.
	 */
	@SuppressLint("NewApi")
	protected void encodeWithMediaCodecMethod1() throws RuntimeException, IOException {
		// Reopens the camera if needed
		createCamera();
		updateCamera();
=======

	/**
	 * Video encoding is done by a MediaCodec.
	 */
	@SuppressLint("NewApi")
	protected void encodeWithMediaCodecMethod1() throws RuntimeException, IOException {

		Log.d(TAG,"Video encoded using the MediaCodec API with a buffer");

		// Updates the parameters of the camera if needed
		createCamera();
		updateCamera();

		// Estimates the framerate of the camera
		measureFramerate();
>>>>>>> 2769f950

		// Starts the preview if needed
		if (!mPreviewStarted) {
			try {
				mCamera.startPreview();
				mPreviewStarted = true;
			} catch (RuntimeException e) {
				destroyCamera();
				throw e;
			}
		}

<<<<<<< HEAD
		final CodecManager.Translator convertor = new CodecManager.Translator(mEncoderColorFormat,mQuality.resX,mQuality.resY);
		
		mMediaCodec = MediaCodec.createByCodecName(mEncoderName);
		MediaFormat mediaFormat = MediaFormat.createVideoFormat("video/avc", mQuality.resX, mQuality.resY);
		mediaFormat.setInteger(MediaFormat.KEY_BIT_RATE, mQuality.bitrate);
		mediaFormat.setInteger(MediaFormat.KEY_FRAME_RATE, mQuality.framerate);	
		mediaFormat.setInteger(MediaFormat.KEY_COLOR_FORMAT,mEncoderColorFormat);
		mediaFormat.setInteger(MediaFormat.KEY_I_FRAME_INTERVAL, 4);
		mMediaCodec.configure(mediaFormat, null, null, MediaCodec.CONFIGURE_FLAG_ENCODE);
		mMediaCodec.start();

		final ByteBuffer[] inputBuffers = mMediaCodec.getInputBuffers();

		for (int i=0;i<10;i++) mCamera.addCallbackBuffer(new byte[convertor.getBufferSize()]);

		mCamera.setPreviewCallbackWithBuffer(new Camera.PreviewCallback() {
			private long now = System.nanoTime()/1000, oldnow = 0;
			private int bufferIndex;
=======
		EncoderDebugger debugger = EncoderDebugger.debug(mSettings, mQuality.resX, mQuality.resY);
		final NV21Convertor convertor = debugger.getNV21Convertor();

		mMediaCodec = MediaCodec.createByCodecName(debugger.getEncoderName());
		MediaFormat mediaFormat = MediaFormat.createVideoFormat("video/avc", mQuality.resX, mQuality.resY);
		mediaFormat.setInteger(MediaFormat.KEY_BIT_RATE, mQuality.bitrate);
		mediaFormat.setInteger(MediaFormat.KEY_FRAME_RATE, mQuality.framerate);	
		mediaFormat.setInteger(MediaFormat.KEY_COLOR_FORMAT,debugger.getEncoderColorFormat());
		mediaFormat.setInteger(MediaFormat.KEY_I_FRAME_INTERVAL, 1);
		mMediaCodec.configure(mediaFormat, null, null, MediaCodec.CONFIGURE_FLAG_ENCODE);
		mMediaCodec.start();

		Camera.PreviewCallback callback = new Camera.PreviewCallback() {
			long now = System.nanoTime()/1000, oldnow = now, i=0;
			ByteBuffer[] inputBuffers = mMediaCodec.getInputBuffers();
>>>>>>> 2769f950
			@Override
			public void onPreviewFrame(byte[] data, Camera camera) {
				oldnow = now;
				now = System.nanoTime()/1000;
<<<<<<< HEAD
				//Log.d(TAG,"Measured: "+1000000L/(now-oldnow)+" fps.");
				try {
					bufferIndex = mMediaCodec.dequeueInputBuffer(0);
					if (bufferIndex>=0) {
						byte[] buffer = convertor.translate(data);
						int min = inputBuffers[bufferIndex].capacity()<buffer.length?inputBuffers[bufferIndex].capacity():buffer.length;
						inputBuffers[bufferIndex].clear();
						inputBuffers[bufferIndex].put(buffer, 0, min);
						//Log.d(TAG, "E: "+inputBuffers[bufferIndex].capacity()+" C1: "+buffer.length+" C2: "+convertor.getBufferSize());
						mMediaCodec.queueInputBuffer(bufferIndex, 0, min, now, 0);
					} else {
						Log.e(TAG,"No buffer available !");
					}
				} catch (IllegalStateException e) {
				} finally {
					mCamera.addCallbackBuffer(data);
				}
=======
				if (i++>3) {
					i = 0;
					//Log.d(TAG,"Measured: "+1000000L/(now-oldnow)+" fps.");
				}
				try {
					int bufferIndex = mMediaCodec.dequeueInputBuffer(500000);
					if (bufferIndex>=0) {
						inputBuffers[bufferIndex].clear();
						convertor.convert(data, inputBuffers[bufferIndex]);
						mMediaCodec.queueInputBuffer(bufferIndex, 0, inputBuffers[bufferIndex].position(), now, 0);
					} else {
						Log.e(TAG,"No buffer available !");
					}
				} finally {
					mCamera.addCallbackBuffer(data);
				}				
>>>>>>> 2769f950
			}
		};

		for (int i=0;i<10;i++) mCamera.addCallbackBuffer(new byte[convertor.getBufferSize()]);
		mCamera.setPreviewCallbackWithBuffer(callback);

		// The packetizer encapsulates the bit stream in an RTP stream and send it over the network
		mPacketizer.setDestination(mDestination, mRtpPort, mRtcpPort);
		mPacketizer.setInputStream(new MediaCodecInputStream(mMediaCodec));
		mPacketizer.start();

		mStreaming = true;

	}

	/**
<<<<<<< HEAD
	 * Encoding of the audio/video is done by a MediaCodec.
	 */
	@SuppressLint({ "InlinedApi", "NewApi" })	
	protected void encodeWithMediaCodecMethod2() throws RuntimeException, IOException {

	}

	public abstract String generateSessionDescription() throws IllegalStateException, IOException;
=======
	 * Video encoding is done by a MediaCodec.
	 * But here we will use the buffer-to-surface methode
	 */
	@SuppressLint({ "InlinedApi", "NewApi" })	
	protected void encodeWithMediaCodecMethod2() throws RuntimeException, IOException {
>>>>>>> 2769f950

		Log.d(TAG,"Video encoded using the MediaCodec API with a surface");

		// Updates the parameters of the camera if needed
		createCamera();
		updateCamera();

		// Estimates the framerate of the camera
		measureFramerate();

		EncoderDebugger debugger = EncoderDebugger.debug(mSettings, mQuality.resX, mQuality.resY);

		mMediaCodec = MediaCodec.createByCodecName(debugger.getEncoderName());
		MediaFormat mediaFormat = MediaFormat.createVideoFormat("video/avc", mQuality.resX, mQuality.resY);
		mediaFormat.setInteger(MediaFormat.KEY_BIT_RATE, mQuality.bitrate);
		mediaFormat.setInteger(MediaFormat.KEY_FRAME_RATE, mQuality.framerate);	
		mediaFormat.setInteger(MediaFormat.KEY_COLOR_FORMAT, MediaCodecInfo.CodecCapabilities.COLOR_FormatSurface);
		mediaFormat.setInteger(MediaFormat.KEY_I_FRAME_INTERVAL, 1);
		mMediaCodec.configure(mediaFormat, null, null, MediaCodec.CONFIGURE_FLAG_ENCODE);
		Surface surface = mMediaCodec.createInputSurface();
		((SurfaceView)mSurfaceView).addMediaCodecSurface(surface);
		mMediaCodec.start();

		// The packetizer encapsulates the bit stream in an RTP stream and send it over the network
		mPacketizer.setDestination(mDestination, mRtpPort, mRtcpPort);
		mPacketizer.setInputStream(new MediaCodecInputStream(mMediaCodec));
		mPacketizer.start();

		mStreaming = true;

	}

	/**
	 * Returns a description of the stream using SDP. 
	 * This method can only be called after {@link Stream#configure()}.
	 * @throws IllegalStateException Thrown when {@link Stream#configure()} wa not called.
	 */	
	public abstract String getSessionDescription() throws IllegalStateException;

	/**
	 * Opens the camera in a new Looper thread so that the preview callback is not called from the main thread
	 * If an exception is thrown in this Looper thread, we bring it back into the main thread.
	 * @throws RuntimeException Might happen if another app is already using the camera.
	 */
	private void openCamera() throws RuntimeException {
		final Semaphore lock = new Semaphore(0);
		final RuntimeException[] exception = new RuntimeException[1];
		mCameraThread = new Thread(new Runnable() {
			@Override
			public void run() {
				Looper.prepare();
				mCameraLooper = Looper.myLooper();
				try {
					mCamera = Camera.open(mCameraId);
				} catch (RuntimeException e) {
					exception[0] = e;
				} finally {
					lock.release();
					Looper.loop();
				}
			}
		});
		mCameraThread.start();
		lock.acquireUninterruptibly();
		if (exception[0] != null) throw new CameraInUseException(exception[0].getMessage());
	}

	protected synchronized void createCamera() throws RuntimeException {
		if (mSurfaceView == null)
			throw new InvalidSurfaceException("Invalid surface !");
		if (mSurfaceView.getHolder() == null || !mSurfaceReady) 
			throw new InvalidSurfaceException("Invalid surface !");

		if (mCamera == null) {
			openCamera();
			mUnlocked = false;
			mCamera.setErrorCallback(new Camera.ErrorCallback() {
				@Override
				public void onError(int error, Camera camera) {
					// On some phones when trying to use the camera facing front the media server will die
					// Whether or not this callback may be called really depends on the phone
					if (error == Camera.CAMERA_ERROR_SERVER_DIED) {
						// In this case the application must release the camera and instantiate a new one
						Log.e(TAG,"Media server died !");
						// We don't know in what thread we are so stop needs to be synchronized
						mCameraOpenedManually = false;
						stop();
					} else {
						Log.e(TAG,"Error unknown with the camera: "+error);
					}	
				}
			});

			try {

<<<<<<< HEAD
			if (mFlashState) {
				if (parameters.getFlashMode()==null) {
					// The phone has no flash or the choosen camera can not toggle the flash
					throw new IllegalStateException("Can't turn the flash on !");
				} else {
					parameters.setFlashMode(mFlashState?Parameters.FLASH_MODE_TORCH:Parameters.FLASH_MODE_OFF);
=======
				// If the phone has a flash, we turn it on/off according to mFlashEnabled
				// setRecordingHint(true) is a very nice optimisation if you plane to only use the Camera for recording
				Parameters parameters = mCamera.getParameters();
				if (parameters.getFlashMode()!=null) {
					parameters.setFlashMode(mFlashEnabled?Parameters.FLASH_MODE_TORCH:Parameters.FLASH_MODE_OFF);
				}
				parameters.setRecordingHint(true);
				mCamera.setParameters(parameters);
				mCamera.setDisplayOrientation(mOrientation);

				try {
					if (mMode == MODE_MEDIACODEC_API_2) {
						mSurfaceView.startGLThread();
						mCamera.setPreviewTexture(mSurfaceView.getSurfaceTexture());
					} else {
						mCamera.setPreviewDisplay(mSurfaceView.getHolder());
					}
				} catch (IOException e) {
					throw new InvalidSurfaceException("Invalid surface !");
>>>>>>> 2769f950
				}

<<<<<<< HEAD
			try {
				mCamera.setParameters(parameters);
				//mCamera.setDisplayOrientation(mQuality.orientation);
				mCamera.setPreviewDisplay(mSurfaceHolder);
=======
>>>>>>> 2769f950
			} catch (RuntimeException e) {
				destroyCamera();
				throw e;
			}

		}
	}

	protected synchronized void destroyCamera() {
		if (mCamera != null) {
			if (mStreaming) super.stop();
			lockCamera();
			mCamera.stopPreview();
			try {
				mCamera.release();
			} catch (Exception e) {
				Log.e(TAG,e.getMessage()!=null?e.getMessage():"unknown error");
			}
			mCamera = null;
			mCameraLooper.quit();
			mUnlocked = false;
			mPreviewStarted = false;
		}	
<<<<<<< HEAD
	}

	protected synchronized void updateCamera() throws IOException, RuntimeException {
		if ((mMode&MODE_MEDIACODEC_API)!=0) {
			if (mPreviewStarted) {
				mPreviewStarted = false;
				mCamera.stopPreview();
			}
			Parameters parameters = mCamera.getParameters();
			parameters.setPreviewFormat(mCameraImageFormat);
			determineClosestSupportedResolution(parameters);
			parameters.setPreviewSize(mQuality.resX, mQuality.resY);
			determineClosestSupportedFramerate(parameters);
			//parameters.setPreviewFpsRange((mQuality.framerate-10)*1000,(mQuality.framerate+10)*1000);
			parameters.setPreviewFrameRate(mQuality.framerate);
			try {
				mCamera.setParameters(parameters);
				mCamera.setDisplayOrientation(mQuality.orientation);
				mCamera.setPreviewDisplay(mSurfaceHolder);
				mCamera.startPreview();
				mPreviewStarted = false;
			} catch (RuntimeException e) {
				destroyCamera();
				throw e;
			} catch (IOException e) {
				destroyCamera();
				throw e;
			}
		}
	}

	/** 
	 * Returns an associative array of the supported color formats and the names of the encoders for a given mime type
	 * The goal here will be to check if either YUV420SemiPlanar or YUV420Planar color formats 
	 * are supported by one of the encoders of the phone.
	 * This can take up to sec to return apparently !
	 **/
	@SuppressLint("NewApi")
	static protected SparseArray<ArrayList<String>> findSupportedColorFormats(String mimeType) {
		SparseArray<ArrayList<String>> list = new SparseArray<ArrayList<String>>();

		if (sSupportedColorFormats.containsKey(mimeType)) {
			return sSupportedColorFormats.get(mimeType); 
		}

		Log.v(TAG,"Searching supported color formats for mime type "+mimeType);

		// We loop through the encoders, apparently this can take up to a sec (testes on a GS3)
		for(int j = MediaCodecList.getCodecCount() - 1; j >= 0; j--){
			MediaCodecInfo codecInfo = MediaCodecList.getCodecInfoAt(j);
			if (!codecInfo.isEncoder()) continue;

			String[] types = codecInfo.getSupportedTypes();
			for (int i = 0; i < types.length; i++) {
				if (types[i].equalsIgnoreCase(mimeType)) {
					MediaCodecInfo.CodecCapabilities capabilities = codecInfo.getCapabilitiesForType(mimeType);
					// And through the color formats supported
					for (int k = 0; k < capabilities.colorFormats.length; k++) {
						int format = capabilities.colorFormats[k];
						if (list.get(format) == null) list.put(format, new ArrayList<String>());
						list.get(format).add(codecInfo.getName());
					}
				}
			}
		}

		// Logs the supported color formats on the phone
		StringBuilder e = new StringBuilder();
		e.append("Supported color formats on this phone: ");
		for (int i=0;i<list.size();i++) e.append(list.keyAt(i)+(i==list.size()-1?".":", "));
		Log.v(TAG, e.toString());

		sSupportedColorFormats.put(mimeType, list);
		return list;
	}

	/** 
	 * Checks if the requested resolution is supported by the camera.
	 * If not, it modifies it by supported parameters. 
	 **/
	protected void determineClosestSupportedResolution(Camera.Parameters parameters) {
		int minDist = Integer.MAX_VALUE, newResX = mQuality.resX, newResY = mQuality.resY;
		String supportedSizesStr = "Supported resolutions: ";
		List<Size> supportedSizes = parameters.getSupportedPreviewSizes();
		for (Iterator<Size> it = supportedSizes.iterator(); it.hasNext();) {
			Size size = it.next();
			supportedSizesStr += size.width+"x"+size.height+(it.hasNext()?", ":"");
			int dist = Math.abs(mQuality.resX - size.width);
			if (dist<minDist) {
				minDist = dist;
				newResX = size.width;
				newResY = size.height;
			}
		}
		Log.v(TAG,supportedSizesStr);
		mQuality.resX = newResX;
		mQuality.resY = newResY;
	}

	/** 
	 * Checks if the framerate is supported by the camera.
	 * If not, it modifies it by supported parameters. 
	 **/	
	protected void determineClosestSupportedFramerate(Camera.Parameters parameters) {
		// Frame rates
		String supportedFrameRatesStr = "Supported frame rates: ";
		List<Integer> supportedFrameRates = parameters.getSupportedPreviewFrameRates();
		for (Iterator<Integer> it = supportedFrameRates.iterator(); it.hasNext();) {
			supportedFrameRatesStr += it.next()+"fps"+(it.hasNext()?", ":"");
		}
		Log.v(TAG,supportedFrameRatesStr);

		// Frame rates
		String supportedFpsRangesStr = "Supported frame rates: ";
		int maxFps = 0;
		List<int[]> supportedFpsRanges = parameters.getSupportedPreviewFpsRange();
		for (Iterator<int[]> it = supportedFpsRanges.iterator(); it.hasNext();) {
			int[] interval = it.next();
			supportedFpsRangesStr += interval[0]+"-"+interval[1]+"fps"+(it.hasNext()?", ":"");
			if (interval[1]/1000>maxFps) maxFps = interval[1]/1000; 
		}
		this.mMaxFps = maxFps;
		Log.v(TAG,supportedFpsRangesStr);

		int minDist = Integer.MAX_VALUE, newFps = mQuality.framerate;
		if (!supportedFrameRates.contains(mQuality.framerate)) {
			for (Iterator<Integer> it = supportedFrameRates.iterator(); it.hasNext();) {
				int fps = it.next();
				int dist = Math.abs(fps - mQuality.framerate);
				if (dist<minDist) {
					minDist = dist;
					newFps = fps;
				}
			}
			Log.v(TAG,"Frame rate modified: "+mQuality.framerate+"->"+newFps);
			mQuality.framerate = newFps;
=======
	}

	protected synchronized void updateCamera() throws RuntimeException {
		if (mPreviewStarted) {
			mPreviewStarted = false;
			mCamera.stopPreview();
		}

		Parameters parameters = mCamera.getParameters();
		mQuality = VideoQuality.determineClosestSupportedResolution(parameters, mQuality);
		int[] max = VideoQuality.determineMaximumSupportedFramerate(parameters);
		parameters.setPreviewFormat(mCameraImageFormat);
		parameters.setPreviewSize(mQuality.resX, mQuality.resY);
		parameters.setPreviewFpsRange(max[0], max[1]);

		try {
			mCamera.setParameters(parameters);
			mCamera.setDisplayOrientation(mOrientation);
			mCamera.startPreview();
			mPreviewStarted = true;
		} catch (RuntimeException e) {
			destroyCamera();
			throw e;
>>>>>>> 2769f950
		}
	}

	protected void lockCamera() {
		if (mUnlocked) {
			Log.d(TAG,"Locking camera");
			try {
				mCamera.reconnect();
			} catch (Exception e) {
				Log.e(TAG,e.getMessage());
			}
			mUnlocked = false;
		}
	}

	protected void unlockCamera() {
		if (!mUnlocked) {
			Log.d(TAG,"Unlocking camera");
			try {	
				mCamera.unlock();
			} catch (Exception e) {
				Log.e(TAG,e.getMessage());
			}
			mUnlocked = true;
		}
	}


	/**
	 * Computes the average frame rate at which the preview callback is called.
	 * We will then use this average framerate with the MediaCodec.  
	 * Blocks the thread in which this function is called.
	 */
	private void measureFramerate() {
		final Semaphore lock = new Semaphore(0);

		final Camera.PreviewCallback callback = new Camera.PreviewCallback() {
			int i = 0, t = 0;
			long now, oldnow, count = 0;
			@Override
			public void onPreviewFrame(byte[] data, Camera camera) {
				i++;
				now = System.nanoTime()/1000;
				if (i>3) {
					t += now - oldnow;
					count++;
				}
				if (i>20) {
					mQuality.framerate = (int) (1000000/(t/count)+1);
					lock.release();
				}
				oldnow = now;
			}
		};

		mCamera.setPreviewCallback(callback);

		try {
			lock.tryAcquire(2,TimeUnit.SECONDS);
			Log.d(TAG,"Actual framerate: "+mQuality.framerate);
			if (mSettings != null) {
				Editor editor = mSettings.edit();
				editor.putInt(PREF_PREFIX+"fps"+mRequestedQuality.framerate+","+mCameraImageFormat+","+mRequestedQuality.resX+mRequestedQuality.resY, mQuality.framerate);
				editor.commit();
			}
		} catch (InterruptedException e) {}

		mCamera.setPreviewCallback(null);

	}	

}<|MERGE_RESOLUTION|>--- conflicted
+++ resolved
@@ -23,15 +23,8 @@
 import java.io.IOException;
 import java.io.InputStream;
 import java.nio.ByteBuffer;
-<<<<<<< HEAD
-import java.util.ArrayList;
-import java.util.HashMap;
-import java.util.Iterator;
-import java.util.List;
-=======
 import java.util.concurrent.Semaphore;
 import java.util.concurrent.TimeUnit;
->>>>>>> 2769f950
 
 import net.majorkernelpanic.streaming.MediaStream;
 import net.majorkernelpanic.streaming.Stream;
@@ -52,15 +45,9 @@
 import android.media.MediaCodecInfo;
 import android.media.MediaFormat;
 import android.media.MediaRecorder;
-<<<<<<< HEAD
-import android.os.Build;
-import android.util.Log;
-import android.util.SparseArray;
-=======
 import android.os.Looper;
 import android.util.Log;
 import android.view.Surface;
->>>>>>> 2769f950
 import android.view.SurfaceHolder;
 import android.view.SurfaceHolder.Callback;
 
@@ -71,37 +58,23 @@
 
 	protected final static String TAG = "VideoStream";
 
-<<<<<<< HEAD
-	private static HashMap<String,SparseArray<ArrayList<String>>> sSupportedColorFormats = new HashMap<String, SparseArray<ArrayList<String>>>(); 
-
-	protected VideoQuality mQuality = VideoQuality.DEFAULT_VIDEO_QUALITY.clone();
-=======
 	protected VideoQuality mRequestedQuality = VideoQuality.DEFAULT_VIDEO_QUALITY.clone();
 	protected VideoQuality mQuality = mRequestedQuality.clone(); 
->>>>>>> 2769f950
 	protected SurfaceHolder.Callback mSurfaceHolderCallback = null;
 	protected SurfaceView mSurfaceView = null;
 	protected SharedPreferences mSettings = null;
 	protected int mVideoEncoder, mCameraId = 0;
 	protected int mRequestedOrientation = 0, mOrientation = 0;
 	protected Camera mCamera;
-<<<<<<< HEAD
-	
-=======
 	protected Thread mCameraThread;
 	protected Looper mCameraLooper;
 
->>>>>>> 2769f950
 	protected boolean mCameraOpenedManually = true;
 	protected boolean mFlashEnabled = false;
 	protected boolean mSurfaceReady = false;
 	protected boolean mUnlocked = false;
 	protected boolean mPreviewStarted = false;
 
-<<<<<<< HEAD
-	protected CodecManager.Codecs mCodecs;
-=======
->>>>>>> 2769f950
 	protected String mMimeType;
 	protected String mEncoderName;
 	protected int mEncoderColorFormat;
@@ -293,13 +266,7 @@
 	 * @param videoQuality Quality of the stream
 	 */
 	public void setVideoQuality(VideoQuality videoQuality) {
-<<<<<<< HEAD
-		if (!mQuality.equals(videoQuality)) {
-			mQuality = videoQuality.clone();
-		}
-=======
 		mRequestedQuality = videoQuality.clone();
->>>>>>> 2769f950
 	}
 
 	/** 
@@ -340,16 +307,11 @@
 	/** Stops the stream. */
 	public synchronized void stop() {
 		if (mCamera != null) {
-<<<<<<< HEAD
-			if ((mMode&MODE_MEDIACODEC_API)!=0) {
-				mCamera.setPreviewCallback(null);
-=======
 			if (mMode == MODE_MEDIACODEC_API) {
 				mCamera.setPreviewCallbackWithBuffer(null);
 			}
 			if (mMode == MODE_MEDIACODEC_API_2) {
 				((SurfaceView)mSurfaceView).removeMediaCodecSurface();
->>>>>>> 2769f950
 			}
 			super.stop();
 			// We need to restart the preview
@@ -410,26 +372,30 @@
 		// The camera must be unlocked before the MediaRecorder can use it
 		unlockCamera();
 
-<<<<<<< HEAD
-		mMediaRecorder = new MediaRecorder();
-		mMediaRecorder.setCamera(mCamera);
-		mMediaRecorder.setVideoSource(MediaRecorder.VideoSource.CAMERA);
-		mMediaRecorder.setOutputFormat(MediaRecorder.OutputFormat.THREE_GPP);
-		mMediaRecorder.setVideoEncoder(mVideoEncoder);
-		mMediaRecorder.setPreviewDisplay(mSurfaceHolder.getSurface());
-		mMediaRecorder.setVideoSize(mQuality.resX,mQuality.resY);
-		mMediaRecorder.setVideoFrameRate(mQuality.framerate);
-		
-		// The bandwidth actually consumed is often above what was requested 
-		mMediaRecorder.setVideoEncodingBitRate((int)(mQuality.bitrate*0.8));
-
-		// We write the ouput of the camera in a local socket instead of a file !			
-		// This one little trick makes streaming feasible quiet simply: data from the camera
-		// can then be manipulated at the other end of the socket
-		mMediaRecorder.setOutputFile(mSender.getFileDescriptor());
-
-		mMediaRecorder.prepare();
-		mMediaRecorder.start();
+		try {
+			mMediaRecorder = new MediaRecorder();
+			mMediaRecorder.setCamera(mCamera);
+			mMediaRecorder.setVideoSource(MediaRecorder.VideoSource.CAMERA);
+			mMediaRecorder.setOutputFormat(MediaRecorder.OutputFormat.THREE_GPP);
+			mMediaRecorder.setVideoEncoder(mVideoEncoder);
+			mMediaRecorder.setPreviewDisplay(mSurfaceView.getHolder().getSurface());
+			mMediaRecorder.setVideoSize(mRequestedQuality.resX,mRequestedQuality.resY);
+			mMediaRecorder.setVideoFrameRate(mRequestedQuality.framerate);
+
+			// The bandwidth actually consumed is often above what was requested 
+			mMediaRecorder.setVideoEncodingBitRate((int)(mRequestedQuality.bitrate*0.8));
+
+			// We write the ouput of the camera in a local socket instead of a file !			
+			// This one little trick makes streaming feasible quiet simply: data from the camera
+			// can then be manipulated at the other end of the socket
+			mMediaRecorder.setOutputFile(mSender.getFileDescriptor());
+
+			mMediaRecorder.prepare();
+			mMediaRecorder.start();
+
+		} catch (Exception e) {
+			throw new ConfNotSupportedException(e.getMessage());
+		}
 
 		// This will skip the MPEG4 header if this step fails we can't stream anything :(
 		InputStream is = mReceiver.getInputStream();
@@ -444,48 +410,6 @@
 		} catch (IOException e) {
 			Log.e(TAG,"Couldn't skip mp4 header :/");
 			stop();
-		}
-
-=======
-		try {
-			mMediaRecorder = new MediaRecorder();
-			mMediaRecorder.setCamera(mCamera);
-			mMediaRecorder.setVideoSource(MediaRecorder.VideoSource.CAMERA);
-			mMediaRecorder.setOutputFormat(MediaRecorder.OutputFormat.THREE_GPP);
-			mMediaRecorder.setVideoEncoder(mVideoEncoder);
-			mMediaRecorder.setPreviewDisplay(mSurfaceView.getHolder().getSurface());
-			mMediaRecorder.setVideoSize(mRequestedQuality.resX,mRequestedQuality.resY);
-			mMediaRecorder.setVideoFrameRate(mRequestedQuality.framerate);
-
-			// The bandwidth actually consumed is often above what was requested 
-			mMediaRecorder.setVideoEncodingBitRate((int)(mRequestedQuality.bitrate*0.8));
-
-			// We write the ouput of the camera in a local socket instead of a file !			
-			// This one little trick makes streaming feasible quiet simply: data from the camera
-			// can then be manipulated at the other end of the socket
-			mMediaRecorder.setOutputFile(mSender.getFileDescriptor());
-
-			mMediaRecorder.prepare();
-			mMediaRecorder.start();
-
-		} catch (Exception e) {
-			throw new ConfNotSupportedException(e.getMessage());
-		}
-
-		// This will skip the MPEG4 header if this step fails we can't stream anything :(
-		InputStream is = mReceiver.getInputStream();
->>>>>>> 2769f950
-		try {
-			byte buffer[] = new byte[4];
-			// Skip all atoms preceding mdat atom
-			while (!Thread.interrupted()) {
-				while (is.read() != 'm');
-				is.read(buffer,0,3);
-				if (buffer[0] == 'd' && buffer[1] == 'a' && buffer[2] == 't') break;
-			}
-		} catch (IOException e) {
-			Log.e(TAG,"Couldn't skip mp4 header :/");
-			stop();
 			throw e;
 		}
 
@@ -503,11 +427,7 @@
 	 * Video encoding is done by a MediaCodec.
 	 */
 	protected void encodeWithMediaCodec() throws RuntimeException, IOException {
-<<<<<<< HEAD
-		if ((mMode&MODE_MEDIACODEC_API_2)!=0) {
-=======
 		if (mMode == MODE_MEDIACODEC_API_2) {
->>>>>>> 2769f950
 			// Uses the method MediaCodec.createInputSurface to feed the encoder
 			encodeWithMediaCodecMethod2();
 		} else {
@@ -515,17 +435,6 @@
 			encodeWithMediaCodecMethod1();
 		}
 	}	
-<<<<<<< HEAD
-
-	/**
-	 * Encoding of the audio/video is done by a MediaCodec.
-	 */
-	@SuppressLint("NewApi")
-	protected void encodeWithMediaCodecMethod1() throws RuntimeException, IOException {
-		// Reopens the camera if needed
-		createCamera();
-		updateCamera();
-=======
 
 	/**
 	 * Video encoding is done by a MediaCodec.
@@ -541,7 +450,6 @@
 
 		// Estimates the framerate of the camera
 		measureFramerate();
->>>>>>> 2769f950
 
 		// Starts the preview if needed
 		if (!mPreviewStarted) {
@@ -554,26 +462,6 @@
 			}
 		}
 
-<<<<<<< HEAD
-		final CodecManager.Translator convertor = new CodecManager.Translator(mEncoderColorFormat,mQuality.resX,mQuality.resY);
-		
-		mMediaCodec = MediaCodec.createByCodecName(mEncoderName);
-		MediaFormat mediaFormat = MediaFormat.createVideoFormat("video/avc", mQuality.resX, mQuality.resY);
-		mediaFormat.setInteger(MediaFormat.KEY_BIT_RATE, mQuality.bitrate);
-		mediaFormat.setInteger(MediaFormat.KEY_FRAME_RATE, mQuality.framerate);	
-		mediaFormat.setInteger(MediaFormat.KEY_COLOR_FORMAT,mEncoderColorFormat);
-		mediaFormat.setInteger(MediaFormat.KEY_I_FRAME_INTERVAL, 4);
-		mMediaCodec.configure(mediaFormat, null, null, MediaCodec.CONFIGURE_FLAG_ENCODE);
-		mMediaCodec.start();
-
-		final ByteBuffer[] inputBuffers = mMediaCodec.getInputBuffers();
-
-		for (int i=0;i<10;i++) mCamera.addCallbackBuffer(new byte[convertor.getBufferSize()]);
-
-		mCamera.setPreviewCallbackWithBuffer(new Camera.PreviewCallback() {
-			private long now = System.nanoTime()/1000, oldnow = 0;
-			private int bufferIndex;
-=======
 		EncoderDebugger debugger = EncoderDebugger.debug(mSettings, mQuality.resX, mQuality.resY);
 		final NV21Convertor convertor = debugger.getNV21Convertor();
 
@@ -589,30 +477,10 @@
 		Camera.PreviewCallback callback = new Camera.PreviewCallback() {
 			long now = System.nanoTime()/1000, oldnow = now, i=0;
 			ByteBuffer[] inputBuffers = mMediaCodec.getInputBuffers();
->>>>>>> 2769f950
 			@Override
 			public void onPreviewFrame(byte[] data, Camera camera) {
 				oldnow = now;
 				now = System.nanoTime()/1000;
-<<<<<<< HEAD
-				//Log.d(TAG,"Measured: "+1000000L/(now-oldnow)+" fps.");
-				try {
-					bufferIndex = mMediaCodec.dequeueInputBuffer(0);
-					if (bufferIndex>=0) {
-						byte[] buffer = convertor.translate(data);
-						int min = inputBuffers[bufferIndex].capacity()<buffer.length?inputBuffers[bufferIndex].capacity():buffer.length;
-						inputBuffers[bufferIndex].clear();
-						inputBuffers[bufferIndex].put(buffer, 0, min);
-						//Log.d(TAG, "E: "+inputBuffers[bufferIndex].capacity()+" C1: "+buffer.length+" C2: "+convertor.getBufferSize());
-						mMediaCodec.queueInputBuffer(bufferIndex, 0, min, now, 0);
-					} else {
-						Log.e(TAG,"No buffer available !");
-					}
-				} catch (IllegalStateException e) {
-				} finally {
-					mCamera.addCallbackBuffer(data);
-				}
-=======
 				if (i++>3) {
 					i = 0;
 					//Log.d(TAG,"Measured: "+1000000L/(now-oldnow)+" fps.");
@@ -629,7 +497,6 @@
 				} finally {
 					mCamera.addCallbackBuffer(data);
 				}				
->>>>>>> 2769f950
 			}
 		};
 
@@ -646,22 +513,11 @@
 	}
 
 	/**
-<<<<<<< HEAD
-	 * Encoding of the audio/video is done by a MediaCodec.
+	 * Video encoding is done by a MediaCodec.
+	 * But here we will use the buffer-to-surface methode
 	 */
 	@SuppressLint({ "InlinedApi", "NewApi" })	
 	protected void encodeWithMediaCodecMethod2() throws RuntimeException, IOException {
-
-	}
-
-	public abstract String generateSessionDescription() throws IllegalStateException, IOException;
-=======
-	 * Video encoding is done by a MediaCodec.
-	 * But here we will use the buffer-to-surface methode
-	 */
-	@SuppressLint({ "InlinedApi", "NewApi" })	
-	protected void encodeWithMediaCodecMethod2() throws RuntimeException, IOException {
->>>>>>> 2769f950
 
 		Log.d(TAG,"Video encoded using the MediaCodec API with a surface");
 
@@ -757,14 +613,6 @@
 
 			try {
 
-<<<<<<< HEAD
-			if (mFlashState) {
-				if (parameters.getFlashMode()==null) {
-					// The phone has no flash or the choosen camera can not toggle the flash
-					throw new IllegalStateException("Can't turn the flash on !");
-				} else {
-					parameters.setFlashMode(mFlashState?Parameters.FLASH_MODE_TORCH:Parameters.FLASH_MODE_OFF);
-=======
 				// If the phone has a flash, we turn it on/off according to mFlashEnabled
 				// setRecordingHint(true) is a very nice optimisation if you plane to only use the Camera for recording
 				Parameters parameters = mCamera.getParameters();
@@ -784,16 +632,8 @@
 					}
 				} catch (IOException e) {
 					throw new InvalidSurfaceException("Invalid surface !");
->>>>>>> 2769f950
-				}
-
-<<<<<<< HEAD
-			try {
-				mCamera.setParameters(parameters);
-				//mCamera.setDisplayOrientation(mQuality.orientation);
-				mCamera.setPreviewDisplay(mSurfaceHolder);
-=======
->>>>>>> 2769f950
+				}
+
 			} catch (RuntimeException e) {
 				destroyCamera();
 				throw e;
@@ -817,144 +657,6 @@
 			mUnlocked = false;
 			mPreviewStarted = false;
 		}	
-<<<<<<< HEAD
-	}
-
-	protected synchronized void updateCamera() throws IOException, RuntimeException {
-		if ((mMode&MODE_MEDIACODEC_API)!=0) {
-			if (mPreviewStarted) {
-				mPreviewStarted = false;
-				mCamera.stopPreview();
-			}
-			Parameters parameters = mCamera.getParameters();
-			parameters.setPreviewFormat(mCameraImageFormat);
-			determineClosestSupportedResolution(parameters);
-			parameters.setPreviewSize(mQuality.resX, mQuality.resY);
-			determineClosestSupportedFramerate(parameters);
-			//parameters.setPreviewFpsRange((mQuality.framerate-10)*1000,(mQuality.framerate+10)*1000);
-			parameters.setPreviewFrameRate(mQuality.framerate);
-			try {
-				mCamera.setParameters(parameters);
-				mCamera.setDisplayOrientation(mQuality.orientation);
-				mCamera.setPreviewDisplay(mSurfaceHolder);
-				mCamera.startPreview();
-				mPreviewStarted = false;
-			} catch (RuntimeException e) {
-				destroyCamera();
-				throw e;
-			} catch (IOException e) {
-				destroyCamera();
-				throw e;
-			}
-		}
-	}
-
-	/** 
-	 * Returns an associative array of the supported color formats and the names of the encoders for a given mime type
-	 * The goal here will be to check if either YUV420SemiPlanar or YUV420Planar color formats 
-	 * are supported by one of the encoders of the phone.
-	 * This can take up to sec to return apparently !
-	 **/
-	@SuppressLint("NewApi")
-	static protected SparseArray<ArrayList<String>> findSupportedColorFormats(String mimeType) {
-		SparseArray<ArrayList<String>> list = new SparseArray<ArrayList<String>>();
-
-		if (sSupportedColorFormats.containsKey(mimeType)) {
-			return sSupportedColorFormats.get(mimeType); 
-		}
-
-		Log.v(TAG,"Searching supported color formats for mime type "+mimeType);
-
-		// We loop through the encoders, apparently this can take up to a sec (testes on a GS3)
-		for(int j = MediaCodecList.getCodecCount() - 1; j >= 0; j--){
-			MediaCodecInfo codecInfo = MediaCodecList.getCodecInfoAt(j);
-			if (!codecInfo.isEncoder()) continue;
-
-			String[] types = codecInfo.getSupportedTypes();
-			for (int i = 0; i < types.length; i++) {
-				if (types[i].equalsIgnoreCase(mimeType)) {
-					MediaCodecInfo.CodecCapabilities capabilities = codecInfo.getCapabilitiesForType(mimeType);
-					// And through the color formats supported
-					for (int k = 0; k < capabilities.colorFormats.length; k++) {
-						int format = capabilities.colorFormats[k];
-						if (list.get(format) == null) list.put(format, new ArrayList<String>());
-						list.get(format).add(codecInfo.getName());
-					}
-				}
-			}
-		}
-
-		// Logs the supported color formats on the phone
-		StringBuilder e = new StringBuilder();
-		e.append("Supported color formats on this phone: ");
-		for (int i=0;i<list.size();i++) e.append(list.keyAt(i)+(i==list.size()-1?".":", "));
-		Log.v(TAG, e.toString());
-
-		sSupportedColorFormats.put(mimeType, list);
-		return list;
-	}
-
-	/** 
-	 * Checks if the requested resolution is supported by the camera.
-	 * If not, it modifies it by supported parameters. 
-	 **/
-	protected void determineClosestSupportedResolution(Camera.Parameters parameters) {
-		int minDist = Integer.MAX_VALUE, newResX = mQuality.resX, newResY = mQuality.resY;
-		String supportedSizesStr = "Supported resolutions: ";
-		List<Size> supportedSizes = parameters.getSupportedPreviewSizes();
-		for (Iterator<Size> it = supportedSizes.iterator(); it.hasNext();) {
-			Size size = it.next();
-			supportedSizesStr += size.width+"x"+size.height+(it.hasNext()?", ":"");
-			int dist = Math.abs(mQuality.resX - size.width);
-			if (dist<minDist) {
-				minDist = dist;
-				newResX = size.width;
-				newResY = size.height;
-			}
-		}
-		Log.v(TAG,supportedSizesStr);
-		mQuality.resX = newResX;
-		mQuality.resY = newResY;
-	}
-
-	/** 
-	 * Checks if the framerate is supported by the camera.
-	 * If not, it modifies it by supported parameters. 
-	 **/	
-	protected void determineClosestSupportedFramerate(Camera.Parameters parameters) {
-		// Frame rates
-		String supportedFrameRatesStr = "Supported frame rates: ";
-		List<Integer> supportedFrameRates = parameters.getSupportedPreviewFrameRates();
-		for (Iterator<Integer> it = supportedFrameRates.iterator(); it.hasNext();) {
-			supportedFrameRatesStr += it.next()+"fps"+(it.hasNext()?", ":"");
-		}
-		Log.v(TAG,supportedFrameRatesStr);
-
-		// Frame rates
-		String supportedFpsRangesStr = "Supported frame rates: ";
-		int maxFps = 0;
-		List<int[]> supportedFpsRanges = parameters.getSupportedPreviewFpsRange();
-		for (Iterator<int[]> it = supportedFpsRanges.iterator(); it.hasNext();) {
-			int[] interval = it.next();
-			supportedFpsRangesStr += interval[0]+"-"+interval[1]+"fps"+(it.hasNext()?", ":"");
-			if (interval[1]/1000>maxFps) maxFps = interval[1]/1000; 
-		}
-		this.mMaxFps = maxFps;
-		Log.v(TAG,supportedFpsRangesStr);
-
-		int minDist = Integer.MAX_VALUE, newFps = mQuality.framerate;
-		if (!supportedFrameRates.contains(mQuality.framerate)) {
-			for (Iterator<Integer> it = supportedFrameRates.iterator(); it.hasNext();) {
-				int fps = it.next();
-				int dist = Math.abs(fps - mQuality.framerate);
-				if (dist<minDist) {
-					minDist = dist;
-					newFps = fps;
-				}
-			}
-			Log.v(TAG,"Frame rate modified: "+mQuality.framerate+"->"+newFps);
-			mQuality.framerate = newFps;
-=======
 	}
 
 	protected synchronized void updateCamera() throws RuntimeException {
@@ -978,7 +680,6 @@
 		} catch (RuntimeException e) {
 			destroyCamera();
 			throw e;
->>>>>>> 2769f950
 		}
 	}
 
